--- conflicted
+++ resolved
@@ -42,13 +42,10 @@
   ${vef_EXTRA_SOURCES}
 )
 
-<<<<<<< HEAD
-if (NOT WIN32)
+if (NOT MSVC)
   set_source_files_properties(vef.cpp PROPERTIES COMPILE_FLAGS " -Wno-error=deprecated-declarations")
 endif()
 
-=======
->>>>>>> ef900c78
 add_library(vef STATIC ${vef_SOURCES})
 buildsys_library(vef)
 
